/*
 * Copyright 2000-2015 JetBrains s.r.o.
 *
 * Licensed under the Apache License, Version 2.0 (the "License");
 * you may not use this file except in compliance with the License.
 * You may obtain a copy of the License at
 *
 * http://www.apache.org/licenses/LICENSE-2.0
 *
 * Unless required by applicable law or agreed to in writing, software
 * distributed under the License is distributed on an "AS IS" BASIS,
 * WITHOUT WARRANTIES OR CONDITIONS OF ANY KIND, either express or implied.
 * See the License for the specific language governing permissions and
 * limitations under the License.
 */
package com.intellij.configurationStore

import com.intellij.openapi.options.BaseSchemeProcessor
import com.intellij.openapi.options.ExternalizableScheme
import com.intellij.openapi.options.SchemeManagerFactory
import com.intellij.openapi.util.io.FileUtil
import com.intellij.openapi.util.text.StringUtil
import com.intellij.testFramework.PlatformTestUtil
import com.intellij.testFramework.ProjectRule
import com.intellij.testFramework.TemporaryDirectory
import com.intellij.util.*
import com.intellij.util.lang.CompoundRuntimeException
import com.intellij.util.xmlb.XmlSerializer
import com.intellij.util.xmlb.annotations.Tag
import com.intellij.util.xmlb.serialize
import com.intellij.util.xmlb.toByteArray
import gnu.trove.THashMap
import org.assertj.core.api.Assertions.assertThat
import org.assertj.core.api.Assertions.assertThatThrownBy
import org.jdom.Element
import org.junit.ClassRule
import org.junit.Rule
import org.junit.Test
import java.io.File
import java.nio.file.Path

internal val FILE_SPEC = "REMOTE"

/**
 * Functionality without stream provider covered, ICS has own test suite
 */
internal class SchemeManagerTest {
  companion object {
    @JvmField
    @ClassRule val projectRule = ProjectRule()
  }

  private val tempDirManager = TemporaryDirectory()
  @Rule fun getTemporaryFolder() = tempDirManager

  private var localBaseDir: Path? = null
  private var remoteBaseDir: Path? = null

  private fun getTestDataPath() = PlatformTestUtil.getCommunityPath().replace(File.separatorChar, '/') + "/platform/platform-tests/testData/options"

  @Test fun loadSchemes() {
    doLoadSaveTest("options1", "1->first;2->second")
  }

  @Test fun loadSimpleSchemes() {
    doLoadSaveTest("options", "1->1")
  }

  @Test fun deleteScheme() {
    val manager = createAndLoad("options1")
    manager.removeScheme("first")
    manager.save()

    checkSchemes("2->second")
  }

  @Test fun renameScheme() {
    val manager = createAndLoad("options1")

    val scheme = manager.findSchemeByName("first")
    assertThat(scheme).isNotNull()
    scheme!!.name = "renamed"
    manager.save()

    checkSchemes("2->second;renamed->renamed")
  }

  @Test fun testRenameScheme2() {
    val manager = createAndLoad("options1")

    val first = manager.findSchemeByName("first")
    assertThat(first).isNotNull()
    assert(first != null)
    first!!.name = "2"
    val second = manager.findSchemeByName("second")
    assertThat(second).isNotNull()
    assert(second != null)
    second!!.name = "1"
    manager.save()

    checkSchemes("1->1;2->2")
  }

  @Test fun testDeleteRenamedScheme() {
    val manager = createAndLoad("options1")

    val firstScheme = manager.findSchemeByName("first")
    assertThat(firstScheme).isNotNull()
    assert(firstScheme != null)
    firstScheme!!.name = "first_renamed"
    manager.save()

    checkSchemes(remoteBaseDir!!.resolve("REMOTE"), "first_renamed->first_renamed;2->second", true)
    checkSchemes(localBaseDir!!, "", false)

    firstScheme.name = "first_renamed2"
    manager.removeScheme(firstScheme)
    manager.save()

    checkSchemes(remoteBaseDir!!.resolve("REMOTE"), "2->second", true)
    checkSchemes(localBaseDir!!, "", false)
  }

  @Test fun testDeleteAndCreateSchemeWithTheSameName() {
    val manager = createAndLoad("options1")
    val firstScheme = manager.findSchemeByName("first")
    assertThat(firstScheme).isNotNull()

    manager.removeScheme(firstScheme!!)
    manager.addScheme(TestScheme("first"))
    manager.save()
    checkSchemes("2->second;first->first")
  }

  @Test fun testGenerateUniqueSchemeName() {
    val manager = createAndLoad("options1")
    val scheme = TestScheme("first")
    manager.addNewScheme(scheme, false)

    assertThat("first2").isEqualTo(scheme.name)
  }

  fun TestScheme.save(file: Path) {
    file.write(serialize().toByteArray())
  }

  @Test fun `different extensions`() {
    val dir = tempDirManager.newPath()

    val scheme = TestScheme("local", "true")
    scheme.save(dir.resolve("1.icls"))
    TestScheme("local", "false").save(dir.resolve("1.xml"))

    val schemesManager = SchemeManagerImpl(FILE_SPEC, object: TestSchemesProcessor() {
      override val isUpgradeNeeded = true

      override val schemeExtension = ".icls"
    }, null, dir)
    schemesManager.loadSchemes()
    assertThat(schemesManager.allSchemes).containsOnly(scheme)

    assertThat(dir.resolve("1.icls")).isRegularFile()
    assertThat(dir.resolve("1.xml")).isRegularFile()

    scheme.data = "newTrue"
    schemesManager.save()

    assertThat(dir.resolve("1.icls")).isRegularFile()
    assertThat(dir.resolve("1.xml")).doesNotExist()
  }

  @Test fun setSchemes() {
    val dir = tempDirManager.newPath()
    val schemeManager = createSchemeManager(dir)
    schemeManager.loadSchemes()
    assertThat(schemeManager.allSchemes).isEmpty()

    val scheme = TestScheme("s1")
    schemeManager.setSchemes(listOf(scheme))

    val schemes = schemeManager.allSchemes
    assertThat(schemes).containsOnly(scheme)

    assertThat(dir.resolve("s1.xml")).doesNotExist()

    scheme.data = "newTrue"
    schemeManager.save()

    assertThat(dir.resolve("s1.xml")).isRegularFile()

    schemeManager.setSchemes(emptyList())

    schemeManager.save()

    assertThat(dir).doesNotExist()
  }

  @Test fun `save only if scheme differs from bundled`() {
    val dir = tempDirManager.newPath()
    var schemeManager = createSchemeManager(dir)
    val converter: (Element) -> TestScheme = { XmlSerializer.deserialize(it, TestScheme::class.java)!! }
    val bundledPath = "/bundledSchemes/default"
    schemeManager.loadBundledScheme(bundledPath, this, converter)
    val customScheme = TestScheme("default")
    assertThat(schemeManager.allSchemes).containsOnly(customScheme)

    schemeManager.save()
    assertThat(dir).doesNotExist()

    schemeManager.save()
    schemeManager.setSchemes(listOf(customScheme))
    assertThat(dir).doesNotExist()

    assertThat(schemeManager.allSchemes).containsOnly(customScheme)

    customScheme.data = "foo"
    schemeManager.save()
    assertThat(dir.resolve("default.xml")).isRegularFile()

    schemeManager = createSchemeManager(dir)
    schemeManager.loadBundledScheme(bundledPath, this, converter)
    schemeManager.loadSchemes()

    assertThat(schemeManager.allSchemes).containsOnly(customScheme)
  }

  @Test fun `don't remove dir if no schemes but at least one non-hidden file exists`() {
    val dir = tempDirManager.newPath()
    val schemeManager = createSchemeManager(dir)

    val scheme = TestScheme("s1")
    schemeManager.setSchemes(listOf(scheme))

    schemeManager.save()

    val schemeFile = dir.resolve("s1.xml")
    assertThat(schemeFile).isRegularFile()

    schemeManager.setSchemes(emptyList())

    dir.resolve("empty").write(byteArrayOf())

    schemeManager.save()

    assertThat(schemeFile).doesNotExist()
    assertThat(dir).isDirectory()
  }

  @Test fun `remove empty directory only if some file was deleted`() {
    val dir = tempDirManager.newPath()
    val schemeManager = createSchemeManager(dir)
    schemeManager.loadSchemes()

    dir.createDirectories()
    schemeManager.save()
    assertThat(dir).isDirectory()

    schemeManager.addScheme(TestScheme("test"))
    schemeManager.save()
    assertThat(dir).isDirectory()

    schemeManager.setSchemes(emptyList())
    schemeManager.save()
    assertThat(dir).doesNotExist()
  }

  @Test fun rename() {
    val dir = tempDirManager.newPath()
    val schemeManager = createSchemeManager(dir)
    schemeManager.loadSchemes()
    assertThat(schemeManager.allSchemes).isEmpty()

    val scheme = TestScheme("s1")
    schemeManager.setSchemes(listOf(scheme))

    val schemes = schemeManager.allSchemes
    assertThat(schemes).containsOnly(scheme)

    assertThat(dir.resolve("s1.xml")).doesNotExist()

    scheme.data = "newTrue"
    schemeManager.save()

    assertThat(dir.resolve("s1.xml")).isRegularFile()

    scheme.name = "s2"

    schemeManager.save()

    assertThat(dir.resolve("s1.xml")).doesNotExist()
    assertThat(dir.resolve("s2.xml")).isRegularFile()
  }

  @Test fun `path must not contains ROOT_CONFIG macro`() {
    assertThatThrownBy({ SchemeManagerFactory.getInstance().create("\$ROOT_CONFIG$/foo", TestSchemesProcessor()) }).hasMessage("Path must not contains ROOT_CONFIG macro, corrected: foo")
  }

  @Test fun `path must be system-independent`() {
    assertThatThrownBy({ SchemeManagerFactory.getInstance().create("foo\\bar", TestSchemesProcessor())}).hasMessage("Path must be system-independent, use forward slash instead of backslash")
  }

  private fun createSchemeManager(dir: Path) = SchemeManagerImpl(FILE_SPEC, TestSchemesProcessor(), null, dir)

  private fun createAndLoad(testData: String): SchemeManagerImpl<TestScheme, TestScheme> {
    createTempFiles(testData)
    return createAndLoad()
  }

  private fun doLoadSaveTest(testData: String, expected: String, localExpected: String = "") {
    val schemesManager = createAndLoad(testData)
    schemesManager.save()
    checkSchemes(remoteBaseDir!!.resolve("REMOTE"), expected, true)
    checkSchemes(localBaseDir!!, localExpected, false)
  }

  private fun checkSchemes(expected: String) {
    checkSchemes(remoteBaseDir!!.resolve("REMOTE"), expected, true)
    checkSchemes(localBaseDir!!, "", false)
  }

  private fun createAndLoad(): SchemeManagerImpl<TestScheme, TestScheme> {
<<<<<<< HEAD
    val schemesManager = SchemeManagerImpl(FILE_SPEC, TestSchemesProcessor(), MockStreamProvider(remoteBaseDir!!.toFile()), localBaseDir!!)
=======
    val schemesManager = SchemeManagerImpl<TestScheme, TestScheme>(FILE_SPEC, TestSchemesProcessor(), MockStreamProvider(remoteBaseDir!!), localBaseDir!!)
>>>>>>> 3f7b89e3
    schemesManager.loadSchemes()
    return schemesManager
  }

  private fun createTempFiles(testData: String) {
    val temp = tempDirManager.newPath()
    localBaseDir = temp.resolve("__local")
    remoteBaseDir = temp
    FileUtil.copyDir(File("${getTestDataPath()}/$testData"), temp.resolve("REMOTE").toFile())
  }
}

private fun checkSchemes(baseDir: Path, expected: String, ignoreDeleted: Boolean) {
  val filesToScheme = StringUtil.split(expected, ";")
  val fileToSchemeMap = THashMap<String, String>()
  for (fileToScheme in filesToScheme) {
    val index = fileToScheme.indexOf("->")
    fileToSchemeMap.put(fileToScheme.substring(0, index), fileToScheme.substring(index + 2))
  }

  baseDir.directoryStreamIfExists {
    for (file in it) {
      val fileName = FileUtil.getNameWithoutExtension(file.fileName.toString())
      if ("--deleted" == fileName && ignoreDeleted) {
        assertThat(fileToSchemeMap).containsKey(fileName)
      }
    }
  }

  for (file in fileToSchemeMap.keys) {
    assertThat(baseDir.resolve("$file.xml")).isRegularFile()
  }

  baseDir.directoryStreamIfExists {
    val schemesProcessor = TestSchemesProcessor()
    for (file in it) {
      val scheme = schemesProcessor.readScheme(loadElement(file), true)!!
      assertThat(fileToSchemeMap.get(FileUtil.getNameWithoutExtension(file.fileName.toString()))).isEqualTo(scheme.name)
    }
  }
}

@Tag("scheme")
data class TestScheme(override @field:com.intellij.util.xmlb.annotations.Attribute var name: String = "", @field:com.intellij.util.xmlb.annotations.Attribute var data: String? = null) : ExternalizableScheme {
}

open class TestSchemesProcessor : BaseSchemeProcessor<TestScheme, TestScheme>() {
  override fun readScheme(element: Element, duringLoad: Boolean) = XmlSerializer.deserialize(element, TestScheme::class.java)

  override fun writeScheme(scheme: TestScheme) = scheme.serialize()
}

fun SchemeManagerImpl<*, *>.save() {
  val errors = SmartList<Throwable>()
  save(errors)
  CompoundRuntimeException.throwIfNotEmpty(errors)
}<|MERGE_RESOLUTION|>--- conflicted
+++ resolved
@@ -319,11 +319,7 @@
   }
 
   private fun createAndLoad(): SchemeManagerImpl<TestScheme, TestScheme> {
-<<<<<<< HEAD
-    val schemesManager = SchemeManagerImpl(FILE_SPEC, TestSchemesProcessor(), MockStreamProvider(remoteBaseDir!!.toFile()), localBaseDir!!)
-=======
-    val schemesManager = SchemeManagerImpl<TestScheme, TestScheme>(FILE_SPEC, TestSchemesProcessor(), MockStreamProvider(remoteBaseDir!!), localBaseDir!!)
->>>>>>> 3f7b89e3
+    val schemesManager = SchemeManagerImpl(FILE_SPEC, TestSchemesProcessor(), MockStreamProvider(remoteBaseDir!!), localBaseDir!!)
     schemesManager.loadSchemes()
     return schemesManager
   }
