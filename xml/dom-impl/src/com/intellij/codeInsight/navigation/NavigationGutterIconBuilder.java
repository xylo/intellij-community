/*
 * Copyright 2000-2016 JetBrains s.r.o.
 *
 * Licensed under the Apache License, Version 2.0 (the "License");
 * you may not use this file except in compliance with the License.
 * You may obtain a copy of the License at
 *
 * http://www.apache.org/licenses/LICENSE-2.0
 *
 * Unless required by applicable law or agreed to in writing, software
 * distributed under the License is distributed on an "AS IS" BASIS,
 * WITHOUT WARRANTIES OR CONDITIONS OF ANY KIND, either express or implied.
 * See the License for the specific language governing permissions and
 * limitations under the License.
 */
package com.intellij.codeInsight.navigation;

import com.intellij.codeHighlighting.Pass;
import com.intellij.codeInsight.daemon.RelatedItemLineMarkerInfo;
import com.intellij.ide.util.DefaultPsiElementCellRenderer;
import com.intellij.ide.util.PsiElementListCellRenderer;
import com.intellij.lang.annotation.Annotation;
import com.intellij.lang.annotation.AnnotationHolder;
import com.intellij.lang.annotation.HighlightSeverity;
import com.intellij.navigation.GotoRelatedItem;
import com.intellij.openapi.editor.markup.GutterIconRenderer;
import com.intellij.openapi.project.Project;
import com.intellij.openapi.util.Computable;
import com.intellij.openapi.util.Factory;
import com.intellij.openapi.util.NotNullLazyValue;
import com.intellij.openapi.util.Ref;
import com.intellij.psi.PsiElement;
import com.intellij.psi.SmartPointerManager;
import com.intellij.psi.SmartPsiElementPointer;
import com.intellij.util.ConstantFunction;
import com.intellij.util.NotNullFunction;
import com.intellij.util.NullableFunction;
import com.intellij.util.containers.ContainerUtil;
import com.intellij.util.xml.DomElement;
import com.intellij.util.xml.ElementPresentationManager;
import com.intellij.util.xml.highlighting.DomElementAnnotationHolder;
import gnu.trove.THashSet;
import org.jetbrains.annotations.Nls;
import org.jetbrains.annotations.NonNls;
import org.jetbrains.annotations.NotNull;
import org.jetbrains.annotations.Nullable;

import javax.swing.*;
import java.text.MessageFormat;
import java.util.*;

/**
 * DOM-specific builder for {@link GutterIconRenderer}
 * and {@link com.intellij.codeInsight.daemon.LineMarkerInfo}.
 *
 * @author peter
 */
public class NavigationGutterIconBuilder<T> {
  @NonNls private static final String PATTERN = "&nbsp;&nbsp;&nbsp;&nbsp;{0}";
  private static final NotNullFunction<PsiElement, Collection<? extends PsiElement>> DEFAULT_PSI_CONVERTOR =
    element -> ContainerUtil.createMaybeSingletonList(element);

  private final Icon myIcon;
  private final NotNullFunction<T, Collection<? extends PsiElement>> myConverter;

  protected NotNullLazyValue<Collection<T>> myTargets;
  protected boolean myLazy;
  private String myTooltipText;
  private String myPopupTitle;
  private String myEmptyText;
  private String myTooltipTitle;
  private GutterIconRenderer.Alignment myAlignment = GutterIconRenderer.Alignment.CENTER;
  private Computable<PsiElementListCellRenderer> myCellRenderer;
  private NullableFunction<T, String> myNamer = ElementPresentationManager.namer();
  protected final NotNullFunction<T, Collection<? extends GotoRelatedItem>> myGotoRelatedItemProvider;
  public static final NotNullFunction<DomElement, Collection<? extends PsiElement>> DEFAULT_DOM_CONVERTOR =
    o -> ContainerUtil.createMaybeSingletonList(o.getXmlElement());
  public static final NotNullFunction<DomElement, Collection<? extends GotoRelatedItem>> DOM_GOTO_RELATED_ITEM_PROVIDER = dom -> {
    if (dom.getXmlElement() != null) {
      return Collections.singletonList(new DomGotoRelatedItem(dom));
    }
    return Collections.emptyList();
  };
  public static final NotNullFunction<PsiElement, Collection<? extends GotoRelatedItem>> PSI_GOTO_RELATED_ITEM_PROVIDER =
    dom -> Collections.singletonList(new GotoRelatedItem(dom, "XML"));

  protected NavigationGutterIconBuilder(@NotNull final Icon icon, @NotNull NotNullFunction<T, Collection<? extends PsiElement>> converter) {
    this(icon, converter, null);
  }

  protected NavigationGutterIconBuilder(@NotNull final Icon icon,
                                        @NotNull NotNullFunction<T, Collection<? extends PsiElement>> converter,
                                        final @Nullable NotNullFunction<T, Collection<? extends GotoRelatedItem>> gotoRelatedItemProvider) {
    myIcon = icon;
    myConverter = converter;
    myGotoRelatedItemProvider = gotoRelatedItemProvider;
  }

  @NotNull
  public static NavigationGutterIconBuilder<PsiElement> create(@NotNull final Icon icon) {
    return create(icon, DEFAULT_PSI_CONVERTOR, PSI_GOTO_RELATED_ITEM_PROVIDER);
  }

  @NotNull
  public static <T> NavigationGutterIconBuilder<T> create(@NotNull final Icon icon,
                                                          @NotNull NotNullFunction<T, Collection<? extends PsiElement>> converter) {
    return create(icon, converter, null);
  }

  @NotNull
  public static <T> NavigationGutterIconBuilder<T> create(@NotNull final Icon icon,
                                                          @NotNull NotNullFunction<T, Collection<? extends PsiElement>> converter,
                                                          final @Nullable NotNullFunction<T, Collection<? extends GotoRelatedItem>> gotoRelatedItemProvider) {
    return new NavigationGutterIconBuilder<T>(icon, converter, gotoRelatedItemProvider);
  }

  public NavigationGutterIconBuilder<T> setTarget(@Nullable T target) {
    return setTargets(ContainerUtil.createMaybeSingletonList(target));
  }

  public NavigationGutterIconBuilder<T> setTargets(@NotNull T... targets) {
    return setTargets(Arrays.asList(targets));
  }

  public NavigationGutterIconBuilder<T> setTargets(@NotNull final NotNullLazyValue<Collection<? extends T>> targets) {
    //noinspection unchecked
    myTargets = (NotNullLazyValue)targets;
    myLazy = true;
    return this;
  }

  public NavigationGutterIconBuilder<T> setTargets(@NotNull final Collection<? extends T> targets) {
    //noinspection unchecked
    myTargets = NotNullLazyValue.createConstantValue((Collection<T>)targets);
    return this;
  }

  public NavigationGutterIconBuilder<T> setTooltipText(@NotNull String tooltipText) {
    myTooltipText = tooltipText;
    return this;
  }

  public NavigationGutterIconBuilder<T> setAlignment(@NotNull final GutterIconRenderer.Alignment alignment) {
    myAlignment = alignment;
    return this;
  }

  public NavigationGutterIconBuilder<T> setPopupTitle(@NotNull @Nls(capitalization = Nls.Capitalization.Title) String popupTitle) {
    myPopupTitle = popupTitle;
    return this;
  }

  public NavigationGutterIconBuilder<T> setEmptyPopupText(@NotNull String emptyText) {
    myEmptyText = emptyText;
    return this;
  }

  public NavigationGutterIconBuilder<T> setTooltipTitle(@NotNull final String tooltipTitle) {
    myTooltipTitle = tooltipTitle;
    return this;
  }

  public NavigationGutterIconBuilder<T> setNamer(@NotNull NullableFunction<T, String> namer) {
    myNamer = namer;
    return this;
  }

  public NavigationGutterIconBuilder<T> setCellRenderer(@NotNull final PsiElementListCellRenderer cellRenderer) {
    myCellRenderer = new Computable.PredefinedValueComputable<PsiElementListCellRenderer>(cellRenderer);
    return this;
  }

  @Nullable
  public Annotation install(@NotNull DomElementAnnotationHolder holder, @Nullable DomElement element) {
    if (!myLazy && myTargets.getValue().isEmpty() || element == null) return null;
    return doInstall(holder.createAnnotation(element, HighlightSeverity.INFORMATION, null), element.getManager().getProject());
  }

  @Nullable
  public Annotation install(@NotNull AnnotationHolder holder, @Nullable PsiElement element) {
    if (!myLazy && myTargets.getValue().isEmpty() || element == null) return null;
    return doInstall(holder.createInfoAnnotation(element, null), element.getProject());
  }

  private Annotation doInstall(@NotNull Annotation annotation, @NotNull Project project) {
    final MyNavigationGutterIconRenderer renderer = createGutterIconRenderer(project);
    annotation.setGutterIconRenderer(renderer);
    annotation.setNeedsUpdateOnTyping(false);
    return annotation;
  }

  @NotNull
  public RelatedItemLineMarkerInfo<PsiElement> createLineMarkerInfo(@NotNull PsiElement element) {
    final MyNavigationGutterIconRenderer renderer = createGutterIconRenderer(element.getProject());
    final String tooltip = renderer.getTooltipText();
    NotNullLazyValue<Collection<? extends GotoRelatedItem>> gotoTargets = getGotoTargets();
    return new RelatedItemLineMarkerInfo<>(element, element.getTextRange(), renderer.getIcon(), Pass.LINE_MARKERS,
                                           tooltip == null ? null : new ConstantFunction<>(tooltip),
                                           renderer.isNavigateAction() ? renderer : null, renderer.getAlignment(),
                                           gotoTargets);
  }

  @NotNull
  protected NotNullLazyValue<Collection<? extends GotoRelatedItem>> getGotoTargets() {
    return createGotoTargetsThunk(myLazy, myGotoRelatedItemProvider, evaluateAndForget(myTargets));
  }

  @NotNull
  private static <T> NotNullLazyValue<Collection<? extends GotoRelatedItem>> createGotoTargetsThunk(boolean lazy,
                                                                                                    final NotNullFunction<T, Collection<? extends GotoRelatedItem>> gotoRelatedItemProvider,
                                                                                                    final Factory<Collection<T>> factory) {
    if (gotoRelatedItemProvider == null) {
      return NotNullLazyValue.createConstantValue(Collections.emptyList());
    }

    if (lazy) {
      return new NotNullLazyValue<Collection<? extends GotoRelatedItem>>() {
        @NotNull
        @Override
        protected Collection<? extends GotoRelatedItem> compute() {
          return ContainerUtil.concat(factory.create(), gotoRelatedItemProvider);
        }
      };
    }
    Collection<GotoRelatedItem> concat = ContainerUtil.concat(factory.create(), gotoRelatedItemProvider);
    return NotNullLazyValue.createConstantValue(concat);
  }

  private void checkBuilt() {
    assert myTargets != null : "Must have called .setTargets() before calling create()";
  }
<<<<<<< HEAD
  
  @NotNull
  private static <T> Factory<T> evaluateAndForget(NotNullLazyValue<T> lazyValue) {
=======

  protected static <T> Factory<T> evaluateAndForget(NotNullLazyValue<T> lazyValue) {
>>>>>>> 826001ba
    final Ref<NotNullLazyValue<T>> ref = Ref.create(lazyValue);
    return new Factory<T>() {
      volatile T result;

      @Override
      public T create() {
        if (result == null) {
          result = ref.get().getValue();
          ref.set(null);
        }
        return result;
      }
    };
  }

<<<<<<< HEAD
  @NotNull
  private MyNavigationGutterIconRenderer createGutterIconRenderer(@NotNull final Project project) {
=======
  protected MyNavigationGutterIconRenderer createGutterIconRenderer(@NotNull final Project project) {
>>>>>>> 826001ba
    checkBuilt();

    NotNullLazyValue<List<SmartPsiElementPointer>> pointers = createPointersThunk(myLazy, project, evaluateAndForget(myTargets),
                                                                                  myConverter);

    final boolean empty = isEmpty();

    if (myTooltipText == null && !myLazy) {
      final SortedSet<String> names = new TreeSet<String>();
      for (T t : myTargets.getValue()) {
        final String text = myNamer.fun(t);
        if (text != null) {
          names.add(MessageFormat.format(PATTERN, text));
        }
      }
      @NonNls StringBuilder sb = new StringBuilder("<html><body>");
      if (myTooltipTitle != null) {
        sb.append(myTooltipTitle).append("<br>");
      }
      for (String name : names) {
        sb.append(name).append("<br>");
      }
      sb.append("</body></html>");
      myTooltipText = sb.toString();
    }

    Computable<PsiElementListCellRenderer> renderer =
      myCellRenderer == null ? (Computable<PsiElementListCellRenderer>)() -> new DefaultPsiElementCellRenderer() : myCellRenderer;
    return new MyNavigationGutterIconRenderer(this, myAlignment, myIcon, myTooltipText, pointers, renderer, empty);
  }

  @NotNull
  private static <T> NotNullLazyValue<List<SmartPsiElementPointer>> createPointersThunk(boolean lazy,
                                                                                        final Project project,
                                                                                        final Factory<Collection<T>> targets,
                                                                                        final NotNullFunction<T, Collection<? extends PsiElement>> converter) {
    if (!lazy) {
      return NotNullLazyValue.createConstantValue(calcPsiTargets(project, targets.create(), converter));
    }

    return new NotNullLazyValue<List<SmartPsiElementPointer>>() {
      @Override
      @NotNull
      public List<SmartPsiElementPointer> compute() {
        return calcPsiTargets(project, targets.create(), converter);
      }
    };
  }

  private static <T> List<SmartPsiElementPointer> calcPsiTargets(Project project, Collection<? extends T> targets,
                                                                 NotNullFunction<T, Collection<? extends PsiElement>> converter) {
    SmartPointerManager manager = SmartPointerManager.getInstance(project);
    Set<PsiElement> elements = new THashSet<PsiElement>();
    final List<SmartPsiElementPointer> list = new ArrayList<SmartPsiElementPointer>(targets.size());
    for (final T target : targets) {
      for (final PsiElement psiElement : converter.fun(target)) {
        if (elements.add(psiElement) && psiElement.isValid()) {
          list.add(manager.createSmartPsiElementPointer(psiElement));
        }
      }
    }
    return list;
  }

  private boolean isEmpty() {
    if (myLazy) {
      return false;
    }

    Set<PsiElement> elements = new THashSet<PsiElement>();
    Collection<? extends T> targets = myTargets.getValue();
    for (final T target : targets) {
      for (final PsiElement psiElement : myConverter.fun(target)) {
        if (elements.add(psiElement)) {
          return false;
        }
      }
    }
    return true;
  }

  private static class MyNavigationGutterIconRenderer extends NavigationGutterIconRenderer {
    private final Alignment myAlignment;
    private final Icon myIcon;
    private final String myTooltipText;
    private final boolean myEmpty;

    public MyNavigationGutterIconRenderer(@NotNull NavigationGutterIconBuilder builder,
                                          final Alignment alignment,
                                          final Icon icon,
                                          @Nullable final String tooltipText,
                                          @NotNull NotNullLazyValue<List<SmartPsiElementPointer>> pointers,
                                          Computable<PsiElementListCellRenderer> cellRenderer,
                                          boolean empty) {
      super(builder.myPopupTitle, builder.myEmptyText, cellRenderer, pointers);
      myAlignment = alignment;
      myIcon = icon;
      myTooltipText = tooltipText;
      myEmpty = empty;
    }

    @Override
    public boolean isNavigateAction() {
      return !myEmpty;
    }

    @Override
    @NotNull
    public Icon getIcon() {
      return myIcon;
    }

    @Override
    @Nullable
    public String getTooltipText() {
      return myTooltipText;
    }

    @NotNull
    @Override
    public Alignment getAlignment() {
      return myAlignment;
    }

    public boolean equals(final Object o) {
      if (this == o) return true;
      if (!super.equals(o)) return false;

      final MyNavigationGutterIconRenderer that = (MyNavigationGutterIconRenderer)o;

      if (myAlignment != that.myAlignment) return false;
      if (myIcon != null ? !myIcon.equals(that.myIcon) : that.myIcon != null) return false;
      if (myTooltipText != null ? !myTooltipText.equals(that.myTooltipText) : that.myTooltipText != null) return false;

      return true;
    }

    public int hashCode() {
      int result = super.hashCode();
      result = 31 * result + (myAlignment != null ? myAlignment.hashCode() : 0);
      result = 31 * result + (myIcon != null ? myIcon.hashCode() : 0);
      result = 31 * result + (myTooltipText != null ? myTooltipText.hashCode() : 0);
      return result;
    }
  }

  private static class MyPsiElementRelatedItemLineMarkerInfo extends RelatedItemLineMarkerInfo<PsiElement> {
    public MyPsiElementRelatedItemLineMarkerInfo(PsiElement element,
                                                 NavigationGutterIconRenderer renderer,
                                                 String tooltip,
                                                 NotNullLazyValue<Collection<? extends GotoRelatedItem>> gotoTargets) {
      super(element, element.getTextRange(), renderer.getIcon(), Pass.LINE_MARKERS, tooltip == null
                                                                                    ? null
                                                                                    : new ConstantFunction<>(tooltip),
            renderer.isNavigateAction() ? renderer : null, renderer.getAlignment(), gotoTargets);
    }
  }
}<|MERGE_RESOLUTION|>--- conflicted
+++ resolved
@@ -205,7 +205,6 @@
     return createGotoTargetsThunk(myLazy, myGotoRelatedItemProvider, evaluateAndForget(myTargets));
   }
 
-  @NotNull
   private static <T> NotNullLazyValue<Collection<? extends GotoRelatedItem>> createGotoTargetsThunk(boolean lazy,
                                                                                                     final NotNullFunction<T, Collection<? extends GotoRelatedItem>> gotoRelatedItemProvider,
                                                                                                     final Factory<Collection<T>> factory) {
@@ -229,14 +228,9 @@
   private void checkBuilt() {
     assert myTargets != null : "Must have called .setTargets() before calling create()";
   }
-<<<<<<< HEAD
-  
-  @NotNull
-  private static <T> Factory<T> evaluateAndForget(NotNullLazyValue<T> lazyValue) {
-=======
 
   protected static <T> Factory<T> evaluateAndForget(NotNullLazyValue<T> lazyValue) {
->>>>>>> 826001ba
+
     final Ref<NotNullLazyValue<T>> ref = Ref.create(lazyValue);
     return new Factory<T>() {
       volatile T result;
@@ -252,12 +246,7 @@
     };
   }
 
-<<<<<<< HEAD
-  @NotNull
-  private MyNavigationGutterIconRenderer createGutterIconRenderer(@NotNull final Project project) {
-=======
   protected MyNavigationGutterIconRenderer createGutterIconRenderer(@NotNull final Project project) {
->>>>>>> 826001ba
     checkBuilt();
 
     NotNullLazyValue<List<SmartPsiElementPointer>> pointers = createPointersThunk(myLazy, project, evaluateAndForget(myTargets),
