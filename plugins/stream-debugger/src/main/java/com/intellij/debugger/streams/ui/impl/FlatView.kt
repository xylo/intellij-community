/*
 * Copyright 2000-2017 JetBrains s.r.o.
 *
 * Licensed under the Apache License, Version 2.0 (the "License");
 * you may not use this file except in compliance with the License.
 * You may obtain a copy of the License at
 *
 * http://www.apache.org/licenses/LICENSE-2.0
 *
 * Unless required by applicable law or agreed to in writing, software
 * distributed under the License is distributed on an "AS IS" BASIS,
 * WITHOUT WARRANTIES OR CONDITIONS OF ANY KIND, either express or implied.
 * See the License for the specific language governing permissions and
 * limitations under the License.
 */
package com.intellij.debugger.streams.ui.impl

import com.intellij.debugger.engine.evaluation.EvaluationContextImpl
import com.intellij.debugger.streams.trace.TraceElement
import com.intellij.debugger.streams.ui.LinkedValuesMapping
import com.intellij.debugger.streams.ui.TraceController
import com.intellij.debugger.streams.ui.ValueWithPosition
import com.intellij.debugger.streams.ui.ValuesPositionsListener
import com.intellij.debugger.streams.wrapper.TerminatorStreamCall
import com.intellij.debugger.streams.wrapper.TraceUtil
import java.awt.Component
import java.awt.GridLayout
import javax.swing.JPanel

/**
 * @author Vitaliy.Bibaev
 */
open class FlatView(controllers: List<TraceController>, evaluationContext: EvaluationContextImpl)
  : JPanel(GridLayout(1, 2 * controllers.size - 1)) {
  private val myPool = mutableMapOf<TraceElement, ValueWithPositionImpl>()

  init {
    assert(controllers.isNotEmpty())
    var prevMappingPane: MappingPane? = null
    var lastValues: List<ValueWithPositionImpl>? = null
    for ((index, controller) in controllers.subList(0, controllers.size - 1).withIndex()) {
      val (valuesBefore, valuesAfter, mapping) = controller.resolve(controllers[index + 1])
      val nextCall = controller.nextCall ?: error("intermediate state should know about next call")
      val mappingPane = MappingPane(nextCall.name, TraceUtil.formatWithArguments(nextCall), valuesBefore, mapping, controller)

      val tree = CollectionTree(controller.values, valuesBefore.map { it.traceElement }, evaluationContext)
      val view = PositionsAwareCollectionView(" ", tree, valuesBefore)
      controller.register(view)
      view.addValuesPositionsListener(object : ValuesPositionsListener {
        override fun valuesPositionsChanged() {
          mappingPane.repaint()
        }
      })

      val prevMapping = prevMappingPane
      if (prevMapping != null) {
        view.addValuesPositionsListener(object : ValuesPositionsListener {
          override fun valuesPositionsChanged() {
            prevMapping.repaint()
          }
        })

        prevMapping.addMouseWheelListener { e -> view.instancesTree.dispatchEvent(e) }
      }

      mappingPane.addMouseWheelListener { e -> view.instancesTree.dispatchEvent(e) }

      add(view)
      add(mappingPane)

      prevMappingPane = mappingPane
      lastValues = valuesAfter
    }

    lastValues?.let {
      val lastController = controllers.last()

      val prevCall = lastController.prevCall
      val tree: CollectionTree
<<<<<<< HEAD
      tree = if (prevCall != null && prevCall is TerminatorStreamCall) {
        val values = lastController.values
        SingleElementTree(values.first(), it.map { it.traceElement }, evaluationContext)
      }
      else {
        CollectionTree(lastController.values, it.map { it.traceElement }, evaluationContext)
=======
      tree = if (prevCall == null || prevCall !is TerminatorStreamCall) {
        CollectionTree(lastController.values, it.map { it.traceElement }, evaluationContext)
      }
      else {
        val values = lastController.values
        SingleElementTree(values.first(), it.map { it.traceElement }, evaluationContext)
>>>>>>> f649413c
      }
      val view = PositionsAwareCollectionView(" ", tree, it)
      lastController.register(view)
      view.addValuesPositionsListener(object : ValuesPositionsListener {
        override fun valuesPositionsChanged() {
          prevMappingPane?.repaint()
        }
      })

      prevMappingPane?.let { it.addMouseWheelListener { e -> view.instancesTree.dispatchEvent(e) } }

      add(view)
    }

    if (controllers.size == 1) {
      val controller = controllers[0]
      val tree = CollectionTree(controller.values, controller.trace, evaluationContext)
      add(CollectionView("", tree))
    }
  }

  final override fun add(component: Component): Component = super.add(component)

  private fun getValue(element: TraceElement): ValueWithPositionImpl = myPool.computeIfAbsent(element, ::ValueWithPositionImpl)

  private fun TraceController.resolve(nextController: TraceController): LinkedValuesWithPositions {
    val prevValues = mutableListOf<ValueWithPositionImpl>()
    val mapping = mutableMapOf<ValueWithPositionImpl, MutableSet<ValueWithPositionImpl>>()

    for (element in trace) {
      val prevValue = getValue(element)
      prevValues += prevValue
      for (nextElement in getNextValues(element)) {
        val nextValue = getValue(nextElement)
        mapping.computeIfAbsent(prevValue, { mutableSetOf() }) += nextValue
        mapping.computeIfAbsent(nextValue, { mutableSetOf() }) += prevValue
      }
    }

    val resultMapping = mutableMapOf<ValueWithPosition, List<ValueWithPosition>>()
    for (key in mapping.keys) {
      resultMapping.put(key, mapping[key]!!.toList())
    }

    return LinkedValuesWithPositions(prevValues, nextController.trace.map { getValue(it) }, object : LinkedValuesMapping {
      override fun getLinkedValues(value: ValueWithPosition): List<ValueWithPosition>? {
        return resultMapping[value]
      }
    })
  }

  private data class LinkedValuesWithPositions(
    val valuesBefore: List<ValueWithPositionImpl>,
    val valuesAfter: List<ValueWithPositionImpl>,
    val mapping: LinkedValuesMapping
  )
}<|MERGE_RESOLUTION|>--- conflicted
+++ resolved
@@ -77,21 +77,12 @@
 
       val prevCall = lastController.prevCall
       val tree: CollectionTree
-<<<<<<< HEAD
       tree = if (prevCall != null && prevCall is TerminatorStreamCall) {
         val values = lastController.values
         SingleElementTree(values.first(), it.map { it.traceElement }, evaluationContext)
       }
       else {
         CollectionTree(lastController.values, it.map { it.traceElement }, evaluationContext)
-=======
-      tree = if (prevCall == null || prevCall !is TerminatorStreamCall) {
-        CollectionTree(lastController.values, it.map { it.traceElement }, evaluationContext)
-      }
-      else {
-        val values = lastController.values
-        SingleElementTree(values.first(), it.map { it.traceElement }, evaluationContext)
->>>>>>> f649413c
       }
       val view = PositionsAwareCollectionView(" ", tree, it)
       lastController.register(view)
